use thiserror::Error;

/// Custom error types for the Goal-Oriented Action Planning (GOAP) system.
///
/// This enum provides a comprehensive set of error variants that can occur
/// during GOAP operations, categorized by their source or nature.
///
/// # Examples
///
/// ```
/// use goaprs::GoapError;
/// use std::error::Error;
///
/// // Create an error instance
/// let error = GoapError::OperationFailed("could not complete operation".to_string());
///
/// // Error messages are formatted based on their variant
/// assert_eq!(format!("{}", error), "Operation failed: could not complete operation");
///
/// // Errors can be converted to std::error::Error trait objects
/// let boxed: Box<dyn Error> = Box::new(error);
/// ```
#[derive(Error, Debug)]
pub enum GoapError {
<<<<<<< HEAD
    /// A general operation failure with a message describing what went wrong
=======
    // General operation errors
>>>>>>> f0d768f1
    #[error("Operation failed: {0}")]
    OperationFailed(String),

    // Plan errors
    #[error("Plan error: {0}")]
    Plan(String),

    #[error("Failed to produce a plan")]
    PlanFailed,

    #[error("No valid plan found to achieve the goal")]
    NoPlanFound,

    #[error("No plan has been generated yet")]
    NoPlanGenerated,

    // State errors
    #[error("Invalid state transition: {0}")]
    InvalidStateTransition(String),

    // Sensor errors
    /// A general sensor-related error with a message describing what went wrong
    #[error("Sensor error: {0}")]
    Sensor(String),

    /// Error when attempting to assign multiple types to a sensor
    #[error("Sensor has multiple types")]
    SensorMultipleType,

    /// Error when attempting to access a non-existent sensor
    #[error("Sensor does not exist")]
    SensorDoesNotExist,

    /// Error when attempting to add a sensor with a name that already exists in the collection
    #[error("Sensor already in collection: {0}")]
    SensorAlreadyInCollection(String),

<<<<<<< HEAD
    // Plan errors
    /// A general plan-related error with a message describing what went wrong
    #[error("Plan error: {0}")]
    Plan(String),

    /// Error when planning algorithm fails to produce a valid action sequence
    #[error("Failed to produce a plan")]
    PlanFailed,

=======
>>>>>>> f0d768f1
    // Action errors
    /// A general action-related error with a message describing what went wrong
    #[error("Action error: {0}")]
    Action(String),

    /// Error when attempting to assign multiple types to an action
    #[error("Action has multiple types")]
    ActionMultipleType,

    /// Error when attempting to add an action with a name that already exists in the collection
    #[error("Action already in collection: {0}")]
    ActionAlreadyInCollection(String),

<<<<<<< HEAD
    /// Error when attempting to create an action with zero or negative cost
    #[error("Action cost must be positive")]
    InvalidActionCost,

    /// Error when an action's preconditions aren't met in the current state
    #[error("Action precondition not met: {0}")]
    PreconditionNotMet(String),

    // IO errors
    /// A wrapper around standard IO errors
    #[error("IO error: {0}")]
    Io(#[from] std::io::Error),

    // Command execution errors
    /// Error when executing a shell command fails
    #[error("Command execution failed: {0}")]
    CommandExecution(String),
=======
    #[error("Action precondition not met: {0}")]
    PreconditionNotMet(String),

    #[error("Action cost must be positive")]
    InvalidActionCost,
>>>>>>> f0d768f1

    // Graph errors
    /// A general graph-related error with a message describing what went wrong
    #[error("Graph error: {0}")]
    Graph(String),

    /// Error when path-finding algorithms cannot find a path in the graph
    #[error("No path found in graph")]
    NoPathFound,

    // IO errors
    #[error("IO error: {0}")]
    Io(#[from] std::io::Error),

    // Command execution errors
    #[error("Command execution failed: {0}")]
    CommandExecution(String),

    // Serialization errors
    /// A wrapper around serde_json serialization/deserialization errors
    #[error("Serialization error: {0}")]
    Serialization(#[from] serde_json::Error),

    // Other errors
    /// Catch-all for errors that don't fit into other categories
    #[error("Other error: {0}")]
    Other(String),
<<<<<<< HEAD

    /// Error when attempting to access a plan that hasn't been generated
    #[error("No plan has been generated yet")]
    NoPlanGenerated,

    /// Error when the planner cannot find any valid sequence of actions to achieve the goal
    #[error("No valid plan found to achieve the goal")]
    NoPlanFound,

    /// Error when attempting an invalid state transition in the automaton
    #[error("Invalid state transition: {0}")]
    InvalidStateTransition(String),
}

/// Result type alias for GOAP operations
///
/// This is a convenient way to represent results of operations that might fail
/// with a `GoapError`.
///
/// # Examples
///
/// ```
/// use goaprs::{GoapError, Result};
///
/// fn might_fail(succeed: bool) -> Result<String> {
///     if succeed {
///         Ok("Operation succeeded".to_string())
///     } else {
///         Err(GoapError::OperationFailed("Operation failed".to_string()))
///     }
/// }
///
/// // Success case
/// assert!(might_fail(true).is_ok());
///
/// // Error case
/// assert!(might_fail(false).is_err());
/// ```
=======
}

/// Result type for GOAP operations
>>>>>>> f0d768f1
pub type Result<T> = std::result::Result<T, GoapError>;

#[cfg(test)]
mod tests {
    use super::*;
    use std::error::Error;

    #[test]
    fn test_no_plan_found_display() {
        let err = GoapError::NoPlanFound;
        assert_eq!(
            format!("{}", err),
            "No valid plan found to achieve the goal"
        );
    }

    #[test]
    fn test_invalid_state_transition_display() {
        let err = GoapError::InvalidStateTransition("foo".to_string());
        assert_eq!(format!("{}", err), "Invalid state transition: foo");
    }

    #[test]
    fn test_precondition_not_met_display() {
        let err = GoapError::PreconditionNotMet("bar".to_string());
        assert_eq!(format!("{}", err), "Action precondition not met: bar");
    }

    #[test]
    fn test_invalid_action_cost_display() {
        let err = GoapError::InvalidActionCost;
        assert_eq!(format!("{}", err), "Action cost must be positive");
    }

    #[test]
    fn test_error_trait() {
        let err = GoapError::NoPlanFound;
        let _ = err.source(); // Should be None
    }
<<<<<<< HEAD
=======

    #[test]
    fn test_operation_failed_display() {
        let err = GoapError::OperationFailed("test operation".to_string());
        assert_eq!(format!("{}", err), "Operation failed: test operation");
    }

    #[test]
    fn test_io_error_conversion() {
        use std::io::{Error as IoError, ErrorKind};
        let io_error = IoError::new(ErrorKind::NotFound, "file not found");
        let err: GoapError = io_error.into();
        assert!(matches!(err, GoapError::Io(_)));
    }
>>>>>>> f0d768f1
}<|MERGE_RESOLUTION|>--- conflicted
+++ resolved
@@ -22,11 +22,7 @@
 /// ```
 #[derive(Error, Debug)]
 pub enum GoapError {
-<<<<<<< HEAD
-    /// A general operation failure with a message describing what went wrong
-=======
     // General operation errors
->>>>>>> f0d768f1
     #[error("Operation failed: {0}")]
     OperationFailed(String),
 
@@ -64,7 +60,6 @@
     #[error("Sensor already in collection: {0}")]
     SensorAlreadyInCollection(String),
 
-<<<<<<< HEAD
     // Plan errors
     /// A general plan-related error with a message describing what went wrong
     #[error("Plan error: {0}")]
@@ -74,8 +69,6 @@
     #[error("Failed to produce a plan")]
     PlanFailed,
 
-=======
->>>>>>> f0d768f1
     // Action errors
     /// A general action-related error with a message describing what went wrong
     #[error("Action error: {0}")]
@@ -89,7 +82,6 @@
     #[error("Action already in collection: {0}")]
     ActionAlreadyInCollection(String),
 
-<<<<<<< HEAD
     /// Error when attempting to create an action with zero or negative cost
     #[error("Action cost must be positive")]
     InvalidActionCost,
@@ -107,13 +99,11 @@
     /// Error when executing a shell command fails
     #[error("Command execution failed: {0}")]
     CommandExecution(String),
-=======
     #[error("Action precondition not met: {0}")]
     PreconditionNotMet(String),
 
     #[error("Action cost must be positive")]
     InvalidActionCost,
->>>>>>> f0d768f1
 
     // Graph errors
     /// A general graph-related error with a message describing what went wrong
@@ -141,7 +131,6 @@
     /// Catch-all for errors that don't fit into other categories
     #[error("Other error: {0}")]
     Other(String),
-<<<<<<< HEAD
 
     /// Error when attempting to access a plan that hasn't been generated
     #[error("No plan has been generated yet")]
@@ -180,11 +169,9 @@
 /// // Error case
 /// assert!(might_fail(false).is_err());
 /// ```
-=======
 }
 
 /// Result type for GOAP operations
->>>>>>> f0d768f1
 pub type Result<T> = std::result::Result<T, GoapError>;
 
 #[cfg(test)]
@@ -224,21 +211,4 @@
         let err = GoapError::NoPlanFound;
         let _ = err.source(); // Should be None
     }
-<<<<<<< HEAD
-=======
-
-    #[test]
-    fn test_operation_failed_display() {
-        let err = GoapError::OperationFailed("test operation".to_string());
-        assert_eq!(format!("{}", err), "Operation failed: test operation");
-    }
-
-    #[test]
-    fn test_io_error_conversion() {
-        use std::io::{Error as IoError, ErrorKind};
-        let io_error = IoError::new(ErrorKind::NotFound, "file not found");
-        let err: GoapError = io_error.into();
-        assert!(matches!(err, GoapError::Io(_)));
-    }
->>>>>>> f0d768f1
 }